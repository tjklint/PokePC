--- conflicted
+++ resolved
@@ -1,15 +1,9 @@
 import postgres from "postgres";
 import { test, expect, Page } from "@playwright/test";
 import { getPath } from "../src/url";
-<<<<<<< HEAD
-import Pokemon,{PokemonProps} from "../src/models/Pokemon"
-import Move,{PokemonSpecies} from "../src/models/Database"
-import User,{UserProps} from "../src/models/User"
-=======
 import User, { UserProps } from "../src/models/User";
 import { createUTCDate } from "../src/utils";
 
->>>>>>> 4ac9a80f
 const sql = postgres({
 	database: "MyDB",
 });
@@ -46,10 +40,7 @@
  * @see https://www.postgresql.org/docs/13/sql-altersequence.html
  */
 test.afterEach(async ({ page }) => {
-<<<<<<< HEAD
-	// Replace the table_name with the name of the table(s) you want to clean up.
-=======
->>>>>>> 4ac9a80f
+
 	const tables = ["users"];
 
 	try {
@@ -78,12 +69,7 @@
 	expect(await page?.title()).toBe("PokePC");
 });
 
-<<<<<<< HEAD
-
-test.beforeEach(async () => {
-	await createUser();
-});
-=======
+
 test("User was registered.", async ({ page }) => {
 	await page.goto('/register');
 	await page.fill('#email', "user@email.com");
@@ -237,5 +223,3 @@
     expect(emailCookie).toBeTruthy();  
     expect(emailCookie?.value).toBe("user@email.com"); 
 });
-
->>>>>>> 4ac9a80f
